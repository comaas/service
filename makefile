--- conflicted
+++ resolved
@@ -158,6 +158,7 @@
 	brew list kubectl || brew install kubectl
 	brew list kustomize || brew install kustomize
 	brew list pgcli || brew install pgcli
+	brew list watch || brew instal watch
 
 dev-docker:
 	docker pull $(GOLANG)
@@ -215,11 +216,7 @@
 dev-status:
 	kubectl get nodes -o wide
 	kubectl get svc -o wide
-<<<<<<< HEAD
 	watch -n 2 kubectl get pods -o wide --all-namespaces
-=======
-	watch -n 1 kubectl get pods -o wide --all-namespaces
->>>>>>> 833976a6
 
 # ------------------------------------------------------------------------------
 
